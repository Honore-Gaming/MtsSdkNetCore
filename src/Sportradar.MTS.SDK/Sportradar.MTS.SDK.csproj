--- conflicted
+++ resolved
@@ -2,13 +2,8 @@
 
   <PropertyGroup>
     <TargetFramework>netstandard2.1</TargetFramework>
-<<<<<<< HEAD
-    <AssemblyVersion>2.4.1.1</AssemblyVersion>
-    <FileVersion>2.4.1.1</FileVersion>
-=======
     <AssemblyVersion>2.4.1.2</AssemblyVersion>
     <FileVersion>2.4.1.2</FileVersion>
->>>>>>> 270a2150
     <LangVersion>8</LangVersion>
     <GeneratePackageOnBuild>true</GeneratePackageOnBuild>
     <PackageRequireLicenseAcceptance>true</PackageRequireLicenseAcceptance>
@@ -21,15 +16,9 @@
     <PackageProjectUrl>http://sdk.sportradar.com</PackageProjectUrl>
     <RepositoryUrl>https://github.com/sportradar/MtsSdkNetCore</RepositoryUrl>
     <PackageTags>SportRadar MTS SDK .NETCore</PackageTags>
-<<<<<<< HEAD
-    <PackageReleaseNotes>Changed url stgapi.betradar.com and api.betradar.com to global</PackageReleaseNotes>
-    <RepositoryType>git</RepositoryType>
-    <Version>2.4.1.1</Version>
-=======
     <PackageReleaseNotes>Changed timings on reconnects, updated guides</PackageReleaseNotes>
     <RepositoryType>git</RepositoryType>
     <Version>2.4.1.2</Version>
->>>>>>> 270a2150
     <CodeAnalysisRuleSet>Sportradar.MTS.SDK.ruleset</CodeAnalysisRuleSet>
     <PackageLicenseFile>LICENSE</PackageLicenseFile>
     <Nullable>disable</Nullable>
