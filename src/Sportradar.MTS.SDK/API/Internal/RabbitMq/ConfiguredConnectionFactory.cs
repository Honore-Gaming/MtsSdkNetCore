--- conflicted
+++ resolved
@@ -1,8 +1,6 @@
 ﻿/*
  * Copyright (C) Sportradar AG. See LICENSE for full license governing this code
  */
-
-using System;
 using System.Collections.Generic;
 using Dawn;
 using System.Linq;
@@ -106,16 +104,12 @@
                 }
                 connection = ExecuteWithTimeout(TimeSpan.FromMilliseconds(3000));
             }
-<<<<<<< HEAD
-            return this._connectionFactory.CreateConnection();
-=======
             catch (Exception ex)
             {
                 ExecutionLog.LogError(ex.Message, ex);
                 ExecutionLog.LogWarning($"Error ConfiguredConnectionFactory.CreateConnection!");
             }
             return connection;
->>>>>>> 74addf4c
         }
 
         private static bool ShouldUseCertificateValidation(string hostName)
@@ -139,7 +133,7 @@
                 {
                     Configure();
                 }
-                return base.CreateConnection(GenerateConnectionName());
+                return this._connectionFactory.CreateConnection(GenerateConnectionName());
             }
             catch (Exception ex)
             {
