--- conflicted
+++ resolved
@@ -8,11 +8,7 @@
     <MajorVersion Condition="'$(MajorVersion)' == ''">2</MajorVersion>
     <MinorVersion Condition="'$(MinorVersion)' == ''">4</MinorVersion>
     <BuildNumber Condition="'$(BuildNumber)' == ''">1</BuildNumber>
-<<<<<<< HEAD
-    <Revision Condition="'$(Revision)' == ''">1</Revision>
-=======
     <Revision Condition="'$(Revision)' == ''">2</Revision>
->>>>>>> 270a2150
     <BuildPlanName Condition="'$(BuildPlanName)' == ''">LocalBuild</BuildPlanName>
     <BuildKey Condition="'$(BuildKey)' == ''">NOKEY</BuildKey>
     <Timestamp>$([System.DateTime]::Now.ToString("yyyy-MM-dd\THH:mm:ss"))</Timestamp>
